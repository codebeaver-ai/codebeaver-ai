main_service: node
services:
  node:
    image: node:22.13.1-slim
test_commands:
  - "npx jest --coverage --coverageReporters=json --json --outputFile=jest-results.json --collectCoverageFrom='**/*.{js,jsx,ts,tsx}' --coveragePathIgnorePatterns='node_modules' --passWithNoTests || [ $? -eq 1 -o $? -eq 5 ]"
  - "if [ -f 'coverage/coverage-final.json' ]; then mv coverage/coverage-final.json coverage.json; else echo 'Warn: coverage/coverage-final.json not found'; exit 1; fi"
single_file_test_commands:
  - "npx jest --coverage --coverageReporters=json --json --outputFile=jest-results.json --testPathPattern=$TEST_FILE --collectCoverageFrom=$FILE_TO_COVER --passWithNoTests || [ $? -eq 1 -o $? -eq 5 ]"
  - "if [ -f 'coverage/coverage-final.json' ]; then mv coverage/coverage-final.json coverage.json; else echo 'Warn: coverage/coverage-final.json not found'; exit 1; fi"
setup_commands:
<<<<<<< HEAD
  - yarn install --silent --legacy-peer-deps || true
  - yarn list jest >/dev/null 2>&1 || yarn add -D --silent jest
  - yarn list ts-jest >/dev/null 2>&1 || yarn add -D --silent ts-jest
  - yarn list typescript >/dev/null 2>&1 || yarn add -D --silent typescript
  - yarn list @types/jest >/dev/null 2>&1 || yarn add -D --silent @types/jest
  - yarn list ts-node >/dev/null 2>&1 || yarn add -D --silent ts-node
  - yarn list jest-json-reporter >/dev/null 2>&1 || yarn add -D --silent jest-json-reporter
  - yarn list @babel/core >/dev/null 2>&1 || yarn add -D --silent @babel/core
  - yarn list @babel/preset-typescript >/dev/null 2>&1 || yarn add -D --silent @babel/preset-typescript
  - yarn list @babel/preset-react >/dev/null 2>&1 || yarn add -D --silent @babel/preset-react
  - yarn list @babel/preset-env >/dev/null 2>&1 || yarn add -D --silent @babel/preset-env
  - yarn list @babel/preset-flow >/dev/null 2>&1 || yarn add -D --silent @babel/preset-flow
  - yarn list @babel/plugin-syntax-jsx >/dev/null 2>&1 || yarn add -D --silent @babel/plugin-syntax-jsx
  - yarn list @babel/plugin-syntax-flow >/dev/null 2>&1 || yarn add -D --silent @babel/plugin-syntax-flow
  - yarn list @testing-library/react >/dev/null 2>&1 || yarn add -D --silent @testing-library/react
  - yarn list @testing-library/jest-dom >/dev/null 2>&1 || yarn add -D --silent @testing-library/jest-dom
  - yarn list @testing-library/user-event >/dev/null 2>&1 || yarn add -D --silent @testing-library/user-event
  - yarn list jest-environment-jsdom >/dev/null 2>&1 || yarn add -D --silent jest-environment-jsdom
  - '[ -f tsconfig.json ] || echo ''{"compilerOptions":{"target":"es5","module":"commonjs","strict":true,"esModuleInterop":true,"skipLibCheck":true,"forceConsistentCasingInFileNames":true,"jsx":"react-jsx","types":["jest","node"]}}'' > tsconfig.json'
  - '[ -f babel.config.js ] || echo ''module.exports={presets:[["@babel/preset-env",{targets:{node:"current"}}],"@babel/preset-typescript","@babel/preset-react"]}'' > babel.config.js'
=======
  - apt-get update -qqy || true
  - apt-get install -qqy git || true
  - yarn install --silent --legacy-peer-deps
  - yarn add -D --silent jest || true
  - yarn add -D --silent ts-jest || true
  - yarn add -D --silent typescript || true
  - yarn add -D --silent @types/jest || true
  - yarn add -D --silent ts-node || true
  - yarn add -D --silent jest-json-reporter || true
  - yarn add -D --silent babel-jest || true
  - yarn add -D --silent @babel/core || true
  - yarn add -D --silent @babel/preset-typescript || true
  - yarn add -D --silent @babel/preset-react || true
  - yarn add -D --silent @babel/preset-env || true
  - yarn add -D --silent @babel/preset-flow || true
  - yarn add -D --silent @babel/plugin-syntax-jsx || true
  - yarn add -D --silent @babel/plugin-syntax-flow || true
  - yarn add -D --silent @testing-library/react || true
  - yarn add -D --silent @testing-library/jest-dom || true
  - yarn add -D --silent @testing-library/dom || true
  - yarn add -D --silent @testing-library/user-event || true
  - yarn add -D --silent jest-environment-jsdom || true
  - '[ -f tsconfig.json ] || echo ''{"compilerOptions":{"target":"es5","module":"commonjs","strict":true,"esModuleInterop":true,"skipLibCheck":true,"forceConsistentCasingInFileNames":true,"jsx":"react-jsx","types":["jest","node"]}}'' > tsconfig.json'
  - '[ -f babel.config.js ] || echo ''module.exports={presets:[["@babel/preset-env",{targets:{node:"current"}}],"@babel/preset-typescript",["@babel/preset-react",{runtime:"automatic"}]]}'' > babel.config.js'
  - '[ -f jest.config.js ] || echo ''module.exports={testEnvironment:"jsdom",setupFilesAfterEnv:["@testing-library/jest-dom"],transform:{"^.+\\.(ts|tsx)$":"ts-jest","^.+\\.(js|jsx)$":"babel-jest"}}'' > jest.config.js'
>>>>>>> ac4e2aac
ignore:
  - "*prettierrc*"
  - "*eslintrc*"
  - "*stylelintrc*"
  - "*commitlintrc*"
  - "*lintstagedrc*"
  - "*huskyrc*"
  - "*config.test.*"
  - "*.config.js"
  - "*.config.ts"
<<<<<<< HEAD
  - "*.config.jsx"
=======
  - "*.config.jsx"
  - "*.d.ts"
  - "*/config.*"
  - "config.*"
>>>>>>> ac4e2aac
<|MERGE_RESOLUTION|>--- conflicted
+++ resolved
@@ -9,28 +9,6 @@
   - "npx jest --coverage --coverageReporters=json --json --outputFile=jest-results.json --testPathPattern=$TEST_FILE --collectCoverageFrom=$FILE_TO_COVER --passWithNoTests || [ $? -eq 1 -o $? -eq 5 ]"
   - "if [ -f 'coverage/coverage-final.json' ]; then mv coverage/coverage-final.json coverage.json; else echo 'Warn: coverage/coverage-final.json not found'; exit 1; fi"
 setup_commands:
-<<<<<<< HEAD
-  - yarn install --silent --legacy-peer-deps || true
-  - yarn list jest >/dev/null 2>&1 || yarn add -D --silent jest
-  - yarn list ts-jest >/dev/null 2>&1 || yarn add -D --silent ts-jest
-  - yarn list typescript >/dev/null 2>&1 || yarn add -D --silent typescript
-  - yarn list @types/jest >/dev/null 2>&1 || yarn add -D --silent @types/jest
-  - yarn list ts-node >/dev/null 2>&1 || yarn add -D --silent ts-node
-  - yarn list jest-json-reporter >/dev/null 2>&1 || yarn add -D --silent jest-json-reporter
-  - yarn list @babel/core >/dev/null 2>&1 || yarn add -D --silent @babel/core
-  - yarn list @babel/preset-typescript >/dev/null 2>&1 || yarn add -D --silent @babel/preset-typescript
-  - yarn list @babel/preset-react >/dev/null 2>&1 || yarn add -D --silent @babel/preset-react
-  - yarn list @babel/preset-env >/dev/null 2>&1 || yarn add -D --silent @babel/preset-env
-  - yarn list @babel/preset-flow >/dev/null 2>&1 || yarn add -D --silent @babel/preset-flow
-  - yarn list @babel/plugin-syntax-jsx >/dev/null 2>&1 || yarn add -D --silent @babel/plugin-syntax-jsx
-  - yarn list @babel/plugin-syntax-flow >/dev/null 2>&1 || yarn add -D --silent @babel/plugin-syntax-flow
-  - yarn list @testing-library/react >/dev/null 2>&1 || yarn add -D --silent @testing-library/react
-  - yarn list @testing-library/jest-dom >/dev/null 2>&1 || yarn add -D --silent @testing-library/jest-dom
-  - yarn list @testing-library/user-event >/dev/null 2>&1 || yarn add -D --silent @testing-library/user-event
-  - yarn list jest-environment-jsdom >/dev/null 2>&1 || yarn add -D --silent jest-environment-jsdom
-  - '[ -f tsconfig.json ] || echo ''{"compilerOptions":{"target":"es5","module":"commonjs","strict":true,"esModuleInterop":true,"skipLibCheck":true,"forceConsistentCasingInFileNames":true,"jsx":"react-jsx","types":["jest","node"]}}'' > tsconfig.json'
-  - '[ -f babel.config.js ] || echo ''module.exports={presets:[["@babel/preset-env",{targets:{node:"current"}}],"@babel/preset-typescript","@babel/preset-react"]}'' > babel.config.js'
-=======
   - apt-get update -qqy || true
   - apt-get install -qqy git || true
   - yarn install --silent --legacy-peer-deps
@@ -56,7 +34,6 @@
   - '[ -f tsconfig.json ] || echo ''{"compilerOptions":{"target":"es5","module":"commonjs","strict":true,"esModuleInterop":true,"skipLibCheck":true,"forceConsistentCasingInFileNames":true,"jsx":"react-jsx","types":["jest","node"]}}'' > tsconfig.json'
   - '[ -f babel.config.js ] || echo ''module.exports={presets:[["@babel/preset-env",{targets:{node:"current"}}],"@babel/preset-typescript",["@babel/preset-react",{runtime:"automatic"}]]}'' > babel.config.js'
   - '[ -f jest.config.js ] || echo ''module.exports={testEnvironment:"jsdom",setupFilesAfterEnv:["@testing-library/jest-dom"],transform:{"^.+\\.(ts|tsx)$":"ts-jest","^.+\\.(js|jsx)$":"babel-jest"}}'' > jest.config.js'
->>>>>>> ac4e2aac
 ignore:
   - "*prettierrc*"
   - "*eslintrc*"
@@ -67,11 +44,7 @@
   - "*config.test.*"
   - "*.config.js"
   - "*.config.ts"
-<<<<<<< HEAD
-  - "*.config.jsx"
-=======
   - "*.config.jsx"
   - "*.d.ts"
   - "*/config.*"
-  - "config.*"
->>>>>>> ac4e2aac
+  - "config.*"