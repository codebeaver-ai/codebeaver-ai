main_service: python
services:
  python:
    image: python:3.11-slim
test_commands:
  - "coverage run --rcfile=.coveragerc -m unittest discover -v 2>&1 | python -m unittest-xml-reporting || [ $? -eq 1 -o $? -eq 5 ]"
  - "coverage combine || true"
  - "coverage json -i || true"
single_file_test_commands:
  - "coverage run -m unittest $TEST_FILE -v 2>&1 | python -m unittest-xml-reporting"
  - "coverage json -i"
setup_commands:
  - apt-get update -qqy || true && apt-get install -qqy curl apt-utils || true && apt-get install -qqy git || true
  - python -m ensurepip --default-pip || true
  - python -m pip install --upgrade pip || true
  - if [ -f "requirements.txt" ]; then pip install -q -r requirements.txt || true; fi
  - if [ -f "requirements-dev.txt" ]; then pip install -q -r requirements-dev.txt || true; fi
  - if [ -f "requirements-test.txt" ]; then pip install -q -r requirements-test.txt || true; fi
  - find . -maxdepth 3 \( -name "requirements*.txt" -o -name "*requirements*.txt" -o -name "requirements/*.txt" -o -name "requirements/**/*.txt" -o -name "requirements.in" -o -name "dev-requirements.txt" -o -name "test-requirements.txt" -o -path "*/requirements/*.txt" \) -type f -exec pip install -q -r {} \; || if [ ! -f "requirements.txt" ] && [ ! -f "requirements/base.txt" ] && [ -f "Pipfile" ]; then pip install -q pipenv && pipenv install --dev --system; fi || true
  - find . -maxdepth 3 \( -name "requirements*.txt" -o -name "*requirements*.txt" -o -name "requirements/*.txt" -o -name "requirements/**/*.txt" -o -name "requirements.in" -o -name "local-requirements.txt" -o -path "*/requirements/*.txt" \) -type f -exec pip install -q -r {} \; || if [ ! -f "requirements.txt" ] && [ ! -f "requirements/local.txt" ] && [ -f "Pipfile" ]; then pip install -q pipenv && pipenv install --dev --system; fi || true
  - find . -maxdepth 3 \( -name "requirements*.txt" -o -name "*requirements.txt" -o -name "requirements/*.txt" -o -name "requirements/**/*.txt" -o -name "requirements.in" -o -name "test-requirements.txt" -o -path "*/requirements/*.txt" \) -type f -exec pip install -q -r {} \; || if [ ! -f "requirements.txt" ] && [ ! -f "requirements/test.txt" ] && [ -f "Pipfile" ]; then pip install -q pipenv && pipenv install --dev --system; fi || true
  - python -c "import black" 2>/dev/null || pip install -q "black" || true
  - python -c "import isort" 2>/dev/null || pip install -q "isort" || true
  - python -c "import ruff" 2>/dev/null || pip install -q "ruff" || true
  - python -c "import mypy" 2>/dev/null || pip install -q "mypy" || true
  - if [ -f "setup.cfg" ]; then pip install -q -e .[test] || true; fi
  - if [ -f "pyproject.toml" ]; then pip install -e .[dev] || pip install -e .[test] || pip install -e . || true; fi
  - python -c "import coverage" 2>/dev/null || pip install -q "coverage" || true
  - if [ ! -f ".coveragerc" ]; then echo "[run]\nrelative_files = True\nsource = .\ninclude =\n    *.py\nomit =\n    */test_*.py\n    */*_test.py\n    */tests/*\n    */testing/*\n    */test/*\n    tests/**\n    **/tests/**\n    .tox/*\n    /usr/*\n[report]\nshow_missing = True" > .coveragerc; fi
  - python -c "import unittest" 2>/dev/null || pip install -q "unittest" || true
<<<<<<< HEAD
  - python -c "import xmlrunner" 2>/dev/null || pip install -q "unittest-xml-reporting" || true
=======
  - python -c "import xmlrunner" 2>/dev/null || pip install -q "unittest-xml-reporting" || true
ignore:
  - "**/migrations" # Ignores all migrations folders
  - "**/*_initial.py" # Ignores initial migration files
  - "**/*_auto_*.py" # Ignores auto-generated migration files
  - "*manage.py"
  - "*__init__.py"
  - "*__main__.py"
>>>>>>> ac4e2aac
<|MERGE_RESOLUTION|>--- conflicted
+++ resolved
@@ -28,9 +28,6 @@
   - python -c "import coverage" 2>/dev/null || pip install -q "coverage" || true
   - if [ ! -f ".coveragerc" ]; then echo "[run]\nrelative_files = True\nsource = .\ninclude =\n    *.py\nomit =\n    */test_*.py\n    */*_test.py\n    */tests/*\n    */testing/*\n    */test/*\n    tests/**\n    **/tests/**\n    .tox/*\n    /usr/*\n[report]\nshow_missing = True" > .coveragerc; fi
   - python -c "import unittest" 2>/dev/null || pip install -q "unittest" || true
-<<<<<<< HEAD
-  - python -c "import xmlrunner" 2>/dev/null || pip install -q "unittest-xml-reporting" || true
-=======
   - python -c "import xmlrunner" 2>/dev/null || pip install -q "unittest-xml-reporting" || true
 ignore:
   - "**/migrations" # Ignores all migrations folders
@@ -38,5 +35,4 @@
   - "**/*_auto_*.py" # Ignores auto-generated migration files
   - "*manage.py"
   - "*__init__.py"
-  - "*__main__.py"
->>>>>>> ac4e2aac
+  - "*__main__.py"