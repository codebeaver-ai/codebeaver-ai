main_service: node
services:
  node:
    image: node:22.13.1-slim
test_commands:
  - "pnpm exec jest --coverage --coverageReporters=json --json --outputFile=jest-results.json --collectCoverageFrom='**/*.{js,jsx,ts,tsx}' --passWithNoTests || [ $? -eq 1 -o $? -eq 5 ]"
  - "if [ -f 'coverage/coverage-final.json' ]; then mv coverage/coverage-final.json coverage.json; else echo 'Warn: coverage/coverage-final.json not found'; exit 1; fi"
single_file_test_commands:
<<<<<<< HEAD
  - "npx jest --coverage --coverageReporters=json --json --outputFile=jest-results.json --testPathPattern=$TEST_FILE --collectCoverageFrom=$FILE_TO_COVER --passWithNoTests || [ $? -eq 1 -o $? -eq 5 ]"
=======
  - "pnpm exec jest --coverage --coverageReporters=json --json --outputFile=jest-results.json --testPathPattern=$TEST_FILE --collectCoverageFrom=$FILE_TO_COVER --passWithNoTests || [ $? -eq 1 -o $? -eq 5 ]"
>>>>>>> ac4e2aac
  - "if [ -f 'coverage/coverage-final.json' ]; then mv coverage/coverage-final.json coverage.json; else echo 'Warn: coverage/coverage-final.json not found'; exit 1; fi"
setup_commands:
  - apt-get update -qqy || true
  - apt-get install -qqy git || true
  - npm install -g pnpm
<<<<<<< HEAD
  - pnpm install
  - pnpm add -D typescript
  - pnpm add -D @types/jest
  - pnpm add -D ts-jest
  - pnpm add -D jest
  - pnpm add -D ts-node
  - pnpm add -D jest-json-reporter
  - pnpm add -D babel
  - pnpm add -D @babel/core
  - pnpm add -D @babel/preset-typescript
  - pnpm add -D @babel/preset-react
  - pnpm add -D @babel/preset-env
  - pnpm add -D @testing-library/react
  - pnpm add -D @testing-library/jest-dom
  - pnpm add -D @testing-library/user-event
  - pnpm add -D jest-environment-jsdom
  - '[ -f tsconfig.json ] || echo ''{"compilerOptions":{"target":"es5","module":"commonjs","strict":true,"esModuleInterop":true,"skipLibCheck":true,"forceConsistentCasingInFileNames":true,"jsx":"react-jsx","types":["jest","node"]}}'' > tsconfig.json'
  - '[ -f babel.config.js ] || echo ''module.exports={presets:[["@babel/preset-env",{targets:{node:"current"}}],"@babel/preset-typescript","@babel/preset-react"]}'' > babel.config.js'
=======
  - pnpm install || true
  - pnpm add -D --silent typescript || true
  - pnpm add -D --silent @types/jest || true
  - pnpm add -D --silent ts-jest || true
  - pnpm add -D --silent jest || true
  - pnpm add -D --silent ts-node || true
  - pnpm add -D --silent jest-json-reporter || true
  - pnpm add -D --silent babel || true
  - pnpm install --save-dev babel-jest || true
  - pnpm add -D --silent @babel/core || true
  - pnpm add -D --silent @babel/preset-typescript || true
  - pnpm add -D --silent @babel/preset-react || true
  - pnpm add -D --silent @babel/preset-env || true
  - pnpm add -D --silent @testing-library/react || true
  - pnpm add -D --silent @testing-library/dom || true
  - pnpm add -D --silent @testing-library/jest-dom || true
  - pnpm add -D --silent @testing-library/user-event || true
  - pnpm add -D --silent jest-environment-jsdom || true
  - '[ -f tsconfig.json ] || echo ''{"compilerOptions":{"target":"es5","module":"commonjs","strict":true,"esModuleInterop":true,"skipLibCheck":true,"forceConsistentCasingInFileNames":true,"jsx":"react-jsx","types":["jest","node"]}}'' > tsconfig.json'
  - '[ -f babel.config.js ] || echo ''module.exports={presets:[["@babel/preset-env",{targets:{node:"current"}}],"@babel/preset-typescript",["@babel/preset-react",{runtime:"automatic"}]]}'' > babel.config.js'
  - 'if [ ! -f jest.config.js ] && grep -q "\"next\"" package.json; then pnpm install --save-dev identity-obj-proxy && echo "const config = {testEnvironment:\"jsdom\",setupFilesAfterEnv:[\"@testing-library/jest-dom\"],transform:{\"^.+\\\\.(ts|tsx)$\":\"babel-jest\",\"^.+\\\\.(js|jsx)$\":\"babel-jest\"},moduleNameMapper:{\"\\\\.(css|less|scss|sass)$\":\"identity-obj-proxy\",\"^next/image$\":\"<rootDir>/__mocks__/nextImageMock.js\"},moduleDirectories:[\"node_modules\",\"<rootDir>/\"]}; export default config; typeof module !== \"undefined\" && (module.exports = config);" > jest.config.js; elif [ ! -f jest.config.js ]; then echo "const config = {testEnvironment:\"jsdom\",setupFilesAfterEnv:[\"@testing-library/jest-dom\"],transform:{\"^.+\\\\.(ts|tsx)$\":\"babel-jest\",\"^.+\\\\.(js|jsx)$\":\"babel-jest\"},moduleDirectories:[\"node_modules\",\"<rootDir>/\"]}; export default config; typeof module !== \"undefined\" && (module.exports = config);" > jest.config.js; fi'
>>>>>>> ac4e2aac
ignore:
  - "*prettierrc*"
  - "*eslintrc*"
  - "*stylelintrc*"
  - "*commitlintrc*"
  - "*lintstagedrc*"
  - "*huskyrc*"
  - "*config.test.*"
  - "*.config.js"
  - "*.config.ts"
<<<<<<< HEAD
  - "*.config.jsx"
=======
  - "*.config.jsx"
  - "*.d.ts"
  - "*/config.*"
  - "config.*"
>>>>>>> ac4e2aac
<|MERGE_RESOLUTION|>--- conflicted
+++ resolved
@@ -6,36 +6,12 @@
   - "pnpm exec jest --coverage --coverageReporters=json --json --outputFile=jest-results.json --collectCoverageFrom='**/*.{js,jsx,ts,tsx}' --passWithNoTests || [ $? -eq 1 -o $? -eq 5 ]"
   - "if [ -f 'coverage/coverage-final.json' ]; then mv coverage/coverage-final.json coverage.json; else echo 'Warn: coverage/coverage-final.json not found'; exit 1; fi"
 single_file_test_commands:
-<<<<<<< HEAD
-  - "npx jest --coverage --coverageReporters=json --json --outputFile=jest-results.json --testPathPattern=$TEST_FILE --collectCoverageFrom=$FILE_TO_COVER --passWithNoTests || [ $? -eq 1 -o $? -eq 5 ]"
-=======
   - "pnpm exec jest --coverage --coverageReporters=json --json --outputFile=jest-results.json --testPathPattern=$TEST_FILE --collectCoverageFrom=$FILE_TO_COVER --passWithNoTests || [ $? -eq 1 -o $? -eq 5 ]"
->>>>>>> ac4e2aac
   - "if [ -f 'coverage/coverage-final.json' ]; then mv coverage/coverage-final.json coverage.json; else echo 'Warn: coverage/coverage-final.json not found'; exit 1; fi"
 setup_commands:
   - apt-get update -qqy || true
   - apt-get install -qqy git || true
   - npm install -g pnpm
-<<<<<<< HEAD
-  - pnpm install
-  - pnpm add -D typescript
-  - pnpm add -D @types/jest
-  - pnpm add -D ts-jest
-  - pnpm add -D jest
-  - pnpm add -D ts-node
-  - pnpm add -D jest-json-reporter
-  - pnpm add -D babel
-  - pnpm add -D @babel/core
-  - pnpm add -D @babel/preset-typescript
-  - pnpm add -D @babel/preset-react
-  - pnpm add -D @babel/preset-env
-  - pnpm add -D @testing-library/react
-  - pnpm add -D @testing-library/jest-dom
-  - pnpm add -D @testing-library/user-event
-  - pnpm add -D jest-environment-jsdom
-  - '[ -f tsconfig.json ] || echo ''{"compilerOptions":{"target":"es5","module":"commonjs","strict":true,"esModuleInterop":true,"skipLibCheck":true,"forceConsistentCasingInFileNames":true,"jsx":"react-jsx","types":["jest","node"]}}'' > tsconfig.json'
-  - '[ -f babel.config.js ] || echo ''module.exports={presets:[["@babel/preset-env",{targets:{node:"current"}}],"@babel/preset-typescript","@babel/preset-react"]}'' > babel.config.js'
-=======
   - pnpm install || true
   - pnpm add -D --silent typescript || true
   - pnpm add -D --silent @types/jest || true
@@ -57,7 +33,6 @@
   - '[ -f tsconfig.json ] || echo ''{"compilerOptions":{"target":"es5","module":"commonjs","strict":true,"esModuleInterop":true,"skipLibCheck":true,"forceConsistentCasingInFileNames":true,"jsx":"react-jsx","types":["jest","node"]}}'' > tsconfig.json'
   - '[ -f babel.config.js ] || echo ''module.exports={presets:[["@babel/preset-env",{targets:{node:"current"}}],"@babel/preset-typescript",["@babel/preset-react",{runtime:"automatic"}]]}'' > babel.config.js'
   - 'if [ ! -f jest.config.js ] && grep -q "\"next\"" package.json; then pnpm install --save-dev identity-obj-proxy && echo "const config = {testEnvironment:\"jsdom\",setupFilesAfterEnv:[\"@testing-library/jest-dom\"],transform:{\"^.+\\\\.(ts|tsx)$\":\"babel-jest\",\"^.+\\\\.(js|jsx)$\":\"babel-jest\"},moduleNameMapper:{\"\\\\.(css|less|scss|sass)$\":\"identity-obj-proxy\",\"^next/image$\":\"<rootDir>/__mocks__/nextImageMock.js\"},moduleDirectories:[\"node_modules\",\"<rootDir>/\"]}; export default config; typeof module !== \"undefined\" && (module.exports = config);" > jest.config.js; elif [ ! -f jest.config.js ]; then echo "const config = {testEnvironment:\"jsdom\",setupFilesAfterEnv:[\"@testing-library/jest-dom\"],transform:{\"^.+\\\\.(ts|tsx)$\":\"babel-jest\",\"^.+\\\\.(js|jsx)$\":\"babel-jest\"},moduleDirectories:[\"node_modules\",\"<rootDir>/\"]}; export default config; typeof module !== \"undefined\" && (module.exports = config);" > jest.config.js; fi'
->>>>>>> ac4e2aac
 ignore:
   - "*prettierrc*"
   - "*eslintrc*"
@@ -68,11 +43,7 @@
   - "*config.test.*"
   - "*.config.js"
   - "*.config.ts"
-<<<<<<< HEAD
-  - "*.config.jsx"
-=======
   - "*.config.jsx"
   - "*.d.ts"
   - "*/config.*"
-  - "config.*"
->>>>>>> ac4e2aac
+  - "config.*"